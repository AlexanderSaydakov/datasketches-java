--- conflicted
+++ resolved
@@ -11,14 +11,11 @@
 
     required_pull_request_reviews:
       dismiss_stale_reviews: true
-<<<<<<< HEAD
       required_approving_review_count: 1
-=======
-      required_approving_review_count: 1
-  
+
   dependabot_alerts:  true
   dependabot_updates: false
-  
+
   # Attempt to make the auto-generated github emails more easily readable in email clients.
   custom_subjects:
     new_pr: "[PR] {title} ({repository})"
@@ -46,5 +43,4 @@
     pullrequests_status:  dev@dataskethces.apache.org
     pullrequests_comment: dev@dataskethces.apache.org
     # Send dependabot PRs to commits@ instead
-    pullrequests_bot_dependabot: commits@dataskethces.apache.org
->>>>>>> fc5417b8
+    pullrequests_bot_dependabot: commits@dataskethces.apache.org