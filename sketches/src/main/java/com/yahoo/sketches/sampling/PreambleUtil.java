--- conflicted
+++ resolved
@@ -303,19 +303,10 @@
             + "### END " + family.getFamilyName().toUpperCase() + " PREAMBLE SUMMARY" + LS;
   }
 
-<<<<<<< HEAD
+  // Extraction methods
+
   static int extractPreLongs(final Memory mem) {
     return mem.getByte(PREAMBLE_LONGS_BYTE) & 0x3F;
-=======
-  // Extraction methods
-
-  static int extractPreLongs(final Object memObj, final long memAddr) {
-    return unsafe.getByte(memObj, memAddr + PREAMBLE_LONGS_BYTE) & 0x3F;
-  }
-
-  static int extractResizeFactor(final Object memObj, final long memAddr) {
-    return (unsafe.getByte(memObj, memAddr + PREAMBLE_LONGS_BYTE) >>> LG_RESIZE_FACTOR_BIT) & 0x3;
->>>>>>> 007e5194
   }
 
   static int extractResizeFactor(final Memory mem) {
@@ -362,12 +353,12 @@
     return mem.getDouble(TOTAL_WEIGHT_R_DOUBLE);
   }
 
-  static double extractOuterTauNumerator(final Object memObj, final long memAddr) {
-    return unsafe.getDouble(memObj, memAddr + OUTER_TAU_NUM_DOUBLE);
-  }
-
-  static long extractOuterTauDenominator(final Object memObj, final long memAddr) {
-    return unsafe.getLong(memObj, memAddr + OUTER_TAU_DENOM_LONG);
+  static double extractOuterTauNumerator(final Memory mem) {
+    return mem.getDouble(OUTER_TAU_NUM_DOUBLE);
+  }
+
+  static long extractOuterTauDenominator(final Memory mem) {
+    return mem.getLong(OUTER_TAU_DENOM_LONG);
   }
 
   // Insertion methods
