--- conflicted
+++ resolved
@@ -34,25 +34,6 @@
   public void generateBinariesForCompatibilityTesting() throws IOException {
     final int[] nArr = {0, 1, 10, 100, 1000, 10_000, 100_000, 1_000_000};
     for (int n: nArr) {
-<<<<<<< HEAD
-      final UpdateSketch sketch = UpdateSketch.builder().build();
-      for (int i = 0; i < n; i++) sketch.update(i);
-      try (final FileOutputStream file = new FileOutputStream("theta_n" + n + "_java.sk")) {
-        file.write(sketch.compact().toByteArray());
-      }
-    }
-  }
-
-  @Test(groups = {"generate"})
-  public void generateBinariesForCompatibilityTestingNonEmptyNoEntries() throws Exception {
-    final UpdateSketch sketch = UpdateSketch.builder().setP(0.01f).build();
-    sketch.update(1);
-    assertFalse(sketch.isEmpty());
-    assertEquals(sketch.getRetainedEntries(), 0);
-    try (final FileOutputStream file = new FileOutputStream("theta_non_empty_no_entries_java.sk")) {
-      file.write(sketch.compact().toByteArray());
-    }
-=======
       final UpdateSketch sk = UpdateSketch.builder().build();
       for (int i = 0; i < n; i++) sk.update(i);
       Files.newOutputStream(javaPath.resolve("theta_n" + n + "_java.sk")).write(sk.compact().toByteArray());
@@ -66,7 +47,6 @@
     assertFalse(sk.isEmpty());
     assertEquals(sk.getRetainedEntries(), 0);
     Files.newOutputStream(javaPath.resolve("theta_non_empty_no_entries_java.sk")).write(sk.compact().toByteArray());
->>>>>>> 77095bf2
   }
 
 }