--- conflicted
+++ resolved
@@ -32,17 +32,9 @@
   public void generateBinariesForCompatibilityTesting() throws IOException {
     final int[] nArr = {0, 1, 10, 100, 1000, 10_000, 100_000, 1_000_000};
     for (final int n: nArr) {
-<<<<<<< HEAD
-      final UpdateDoublesSketch sketch = DoublesSketch.builder().build();
-      for (int i = 1; i <= n; i++) sketch.update(i);
-      try (final FileOutputStream file = new FileOutputStream("quantiles_double_n" + n + "_java.sk")) {
-        file.write(sketch.toByteArray(true));
-      }
-=======
       final UpdateDoublesSketch sk = DoublesSketch.builder().build();
       for (int i = 1; i <= n; i++) sk.update(i);
       Files.newOutputStream(javaPath.resolve("quantiles_double_n" + n + "_java.sk")).write(sk.toByteArray());
->>>>>>> 77095bf2
     }
   }
 
