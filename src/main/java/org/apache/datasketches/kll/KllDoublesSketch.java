/*
 * Licensed to the Apache Software Foundation (ASF) under one
 * or more contributor license agreements.  See the NOTICE file
 * distributed with this work for additional information
 * regarding copyright ownership.  The ASF licenses this file
 * to you under the Apache License, Version 2.0 (the
 * "License"); you may not use this file except in compliance
 * with the License.  You may obtain a copy of the License at
 *
 *   http://www.apache.org/licenses/LICENSE-2.0
 *
 * Unless required by applicable law or agreed to in writing,
 * software distributed under the License is distributed on an
 * "AS IS" BASIS, WITHOUT WARRANTIES OR CONDITIONS OF ANY
 * KIND, either express or implied.  See the License for the
 * specific language governing permissions and limitations
 * under the License.
 */

package org.apache.datasketches.kll;

import static java.lang.Math.max;
import static java.lang.Math.min;
import static org.apache.datasketches.common.ByteArrayUtil.putDoubleLE;
import static org.apache.datasketches.kll.KllSketch.SketchStructure.UPDATABLE;
import static org.apache.datasketches.kll.KllSketch.SketchType.DOUBLES_SKETCH;

import java.util.Objects;

import org.apache.datasketches.common.ArrayOfItemsSerDe;
import org.apache.datasketches.common.SketchesArgumentException;
import org.apache.datasketches.common.SuppressFBWarnings;
import org.apache.datasketches.kll.KllDirectDoublesSketch.KllDirectCompactDoublesSketch;
import org.apache.datasketches.memory.DefaultMemoryRequestServer;
import org.apache.datasketches.memory.Memory;
import org.apache.datasketches.memory.MemoryRequestServer;
import org.apache.datasketches.memory.WritableMemory;
import org.apache.datasketches.quantilescommon.DoublesSortedView;
import org.apache.datasketches.quantilescommon.QuantileSearchCriteria;
import org.apache.datasketches.quantilescommon.QuantilesDoublesAPI;
import org.apache.datasketches.quantilescommon.QuantilesDoublesSketchIterator;

/**
 * This variation of the KllSketch implements primitive doubles.
 *
 * @see org.apache.datasketches.kll.KllSketch
 */
public abstract class KllDoublesSketch extends KllSketch implements QuantilesDoublesAPI {
  private KllDoublesSketchSortedView kllDoublesSV = null;
  final static int ITEM_BYTES = Double.BYTES;

  KllDoublesSketch(
      final SketchStructure sketchStructure) {
    super(SketchType.DOUBLES_SKETCH, sketchStructure);
  }

  //Factories for new heap instances.

  /**
   * Create a new heap instance of this sketch with the default <em>k = 200</em>.
   * The default <em>k</em> = 200 results in a normalized rank error of about
   * 1.65%. Larger K will have smaller error but the sketch will be larger (and slower).
   * @return new KllDoublesSketch on the Java heap.
   */
  public static KllDoublesSketch newHeapInstance() {
    return newHeapInstance(DEFAULT_K);
  }

  /**
   * Create a new heap instance of this sketch with a given parameter <em>k</em>.
   * <em>k</em> can be between 8, inclusive, and 65535, inclusive.
   * The default <em>k</em> = 200 results in a normalized rank error of about
   * 1.65%. Larger K will have smaller error but the sketch will be larger (and slower).
   * @param k parameter that controls size of the sketch and accuracy of estimates.
   * @return new KllDoublesSketch on the Java heap.
   */
  public static KllDoublesSketch newHeapInstance(final int k) {
    return new KllHeapDoublesSketch(k, DEFAULT_M);
  }

  //Factories for new direct instances.

  /**
   * Create a new direct updatable instance of this sketch with the default <em>k</em>.
   * The default <em>k</em> = 200 results in a normalized rank error of about
   * 1.65%. Larger <em>k</em> will have smaller error but the sketch will be larger (and slower).
   * @param dstMem the given destination WritableMemory object for use by the sketch
   * @param memReqSvr the given MemoryRequestServer to request a larger WritableMemory
   * @return a new direct instance of this sketch
   */
  public static KllDoublesSketch newDirectInstance(
      final WritableMemory dstMem,
      final MemoryRequestServer memReqSvr) {
    return newDirectInstance(DEFAULT_K, dstMem, memReqSvr);
  }

  /**
   * Create a new direct updatable instance of this sketch with a given <em>k</em>.
   * @param k parameter that controls size of the sketch and accuracy of estimates.
   * @param dstMem the given destination WritableMemory object for use by the sketch
   * @param memReqSvr the given MemoryRequestServer to request a larger WritableMemory
   * @return a new direct instance of this sketch
   */
  public static KllDoublesSketch newDirectInstance(
      final int k,
      final WritableMemory dstMem,
      final MemoryRequestServer memReqSvr) {
    Objects.requireNonNull(dstMem, "Parameter 'dstMem' must not be null");
    Objects.requireNonNull(memReqSvr, "Parameter 'memReqSvr' must not be null");
    return KllDirectDoublesSketch.newDirectUpdatableInstance(k, DEFAULT_M, dstMem, memReqSvr);
  }

  //Factory to create an heap instance from a Memory image

  /**
   * Factory heapify takes a compact sketch image in Memory and instantiates an on-heap sketch.
   * The resulting sketch will not retain any link to the source Memory.
   * @param srcMem a compact Memory image of a sketch serialized by this sketch.
   * <a href="{@docRoot}/resources/dictionary.html#mem">See Memory</a>
   * @return a heap-based sketch based on the given Memory.
   */
  public static KllDoublesSketch heapify(final Memory srcMem) {
    Objects.requireNonNull(srcMem, "Parameter 'srcMem' must not be null");
    return KllHeapDoublesSketch.heapifyImpl(srcMem);
  }

  //Factory to wrap a Read-Only Memory

  /**
   * Wrap a sketch around the given read only compact source Memory containing sketch data
   * that originated from this sketch.
   * @param srcMem the read only source Memory
   * @return instance of this sketch
   */
  public static KllDoublesSketch wrap(final Memory srcMem) {
    Objects.requireNonNull(srcMem, "Parameter 'srcMem' must not be null");
    final KllMemoryValidate memVal = new KllMemoryValidate(srcMem, DOUBLES_SKETCH, null);
    if (memVal.sketchStructure == UPDATABLE) {
      final MemoryRequestServer memReqSvr = new DefaultMemoryRequestServer(); //dummy
      return new KllDirectDoublesSketch(memVal.sketchStructure, (WritableMemory)srcMem, memReqSvr, memVal);
    } else {
      return new KllDirectCompactDoublesSketch(memVal.sketchStructure, srcMem, memVal);
    }
  }

  //Factory to wrap a WritableMemory image

  /**
   * Wrap a sketch around the given source Writable Memory containing sketch data
   * that originated from this sketch.
   * @param srcMem a WritableMemory that contains data.
   * @param memReqSvr the given MemoryRequestServer to request a larger WritableMemory
   * @return instance of this sketch
   */
  public static KllDoublesSketch writableWrap(
      final WritableMemory srcMem,
      final MemoryRequestServer memReqSvr) {
    Objects.requireNonNull(srcMem, "Parameter 'srcMem' must not be null");
    Objects.requireNonNull(memReqSvr, "Parameter 'memReqSvr' must not be null");
    final KllMemoryValidate memVal = new KllMemoryValidate(srcMem, DOUBLES_SKETCH);
    if (memVal.sketchStructure == UPDATABLE) {
      return new KllDirectDoublesSketch(UPDATABLE, srcMem, memReqSvr, memVal);
    } else {
      return new KllDirectCompactDoublesSketch(memVal.sketchStructure, srcMem, memVal);
    }
  }

  //END of Constructors

  @Override
  public double[] getCDF(final double[] splitPoints, final QuantileSearchCriteria searchCrit) {
    if (isEmpty()) { throw new SketchesArgumentException(EMPTY_MSG); }
    refreshSortedView();
    return kllDoublesSV.getCDF(splitPoints, searchCrit);
  }

  @Override
  public double[] getPMF(final double[] splitPoints, final QuantileSearchCriteria searchCrit) {
    if (isEmpty()) { throw new SketchesArgumentException(EMPTY_MSG); }
    refreshSortedView();
    return kllDoublesSV.getPMF(splitPoints, searchCrit);
  }

  @Override
  public double getQuantile(final double rank, final QuantileSearchCriteria searchCrit) {
    if (isEmpty()) { throw new SketchesArgumentException(EMPTY_MSG); }
    refreshSortedView();
    return kllDoublesSV.getQuantile(rank, searchCrit);
  }

  @Override
  public double[] getQuantiles(final double[] ranks, final QuantileSearchCriteria searchCrit) {
    if (isEmpty()) { throw new SketchesArgumentException(EMPTY_MSG); }
    refreshSortedView();
    final int len = ranks.length;
    final double[] quantiles = new double[len];
    for (int i = 0; i < len; i++) {
      quantiles[i] = kllDoublesSV.getQuantile(ranks[i], searchCrit);
    }
    return quantiles;
  }

  /**
   * {@inheritDoc}
   * The approximate probability that the true quantile is within the confidence interval
   * specified by the upper and lower quantile bounds for this sketch is 0.99.
   */
  @Override
  public double getQuantileLowerBound(final double rank) {
    return getQuantile(max(0, rank - KllHelper.getNormalizedRankError(getMinK(), false)));
  }

  /**
   * {@inheritDoc}
   * The approximate probability that the true quantile is within the confidence interval
   * specified by the upper and lower quantile bounds for this sketch is 0.99.
   */
  @Override
  public double getQuantileUpperBound(final double rank) {
    return getQuantile(min(1.0, rank + KllHelper.getNormalizedRankError(getMinK(), false)));
  }

  @Override
  public double getRank(final double quantile, final QuantileSearchCriteria searchCrit) {
    if (isEmpty()) { throw new SketchesArgumentException(EMPTY_MSG); }
    refreshSortedView();
    return kllDoublesSV.getRank(quantile, searchCrit);
  }

  /**
   * {@inheritDoc}
   * The approximate probability that the true rank is within the confidence interval
   * specified by the upper and lower rank bounds for this sketch is 0.99.
   */
  @Override
  public double getRankLowerBound(final double rank) {
    return max(0.0, rank - KllHelper.getNormalizedRankError(getMinK(), false));
  }

  /**
   * {@inheritDoc}
   * The approximate probability that the true rank is within the confidence interval
   * specified by the upper and lower rank bounds for this sketch is 0.99.
   */
  @Override
  public double getRankUpperBound(final double rank) {
    return min(1.0, rank + KllHelper.getNormalizedRankError(getMinK(), false));
  }

  @Override
  public double[] getRanks(final double[] quantiles, final QuantileSearchCriteria searchCrit) {
    if (isEmpty()) { throw new SketchesArgumentException(EMPTY_MSG); }
    refreshSortedView();
    final int len = quantiles.length;
    final double[] ranks = new double[len];
    for (int i = 0; i < len; i++) {
      ranks[i] = kllDoublesSV.getRank(quantiles[i], searchCrit);
    }
    return ranks;
  }

  @Override
  @SuppressFBWarnings(value = "EI_EXPOSE_REP", justification = "OK in this case.")
  public DoublesSortedView getSortedView() {
    if (isEmpty()) { throw new SketchesArgumentException(EMPTY_MSG); }
    refreshSortedView();
    return kllDoublesSV;
  }

  @Override
  public QuantilesDoublesSketchIterator iterator() {
    return new KllDoublesSketchIterator(
        getDoubleItemsArray(), getLevelsArray(SketchStructure.UPDATABLE), getNumLevels());
  }

  @Override
  public final void merge(final KllSketch other) {
    if (readOnly || sketchStructure != UPDATABLE) { throw new SketchesArgumentException(TGT_IS_READ_ONLY_MSG); }
    final KllDoublesSketch othDblSk = (KllDoublesSketch)other; //check cast first
    if (othDblSk.isEmpty()) { return; } //then check empty
    KllDoublesHelper.mergeDoubleImpl(this, othDblSk);
    kllDoublesSV = null;
  }

  /**
   * {@inheritDoc}
   * <p>The parameter <i>k</i> will not change.</p>
   */
  @Override
  public final void reset() {
    if (readOnly) { throw new SketchesArgumentException(TGT_IS_READ_ONLY_MSG); }
    final int k = getK();
    setN(0);
    setMinK(k);
    setNumLevels(1);
    setLevelZeroSorted(false);
    setLevelsArray(new int[] {k, k});
    setMinItem(Double.NaN);
    setMaxItem(Double.NaN);
    setDoubleItemsArray(new double[k]);
    kllDoublesSV = null;
  }

  @Override
  public byte[] toByteArray() {
    return KllHelper.toByteArray(this, false);
  }

  @Override
  public String toString(final boolean withSummary, final boolean withDetail) {
    KllSketch sketch = this;
    if (withDetail && sketchStructure != UPDATABLE) {
      final Memory mem = getWritableMemory();
      assert mem != null;
      sketch = KllDoublesSketch.heapify(getWritableMemory());
    }
    return KllHelper.toStringImpl(sketch, withSummary, withDetail, getSerDe());
  }

  @Override
  public void update(final double item) {
    if (Double.isNaN(item)) { return; } //ignore
    if (readOnly) { throw new SketchesArgumentException(TGT_IS_READ_ONLY_MSG); }
    updateMinMax(item);
    KllDoublesHelper.updateDouble(this, item);
    kllDoublesSV = null;
  }

  /**
<<<<<<< HEAD
   * Weighted update. Updates this sketch with the given item the number of times specified by the given weight.
=======
   * Weighted update. Updates this sketch with the given item the number of times specified by the given integer weight.
>>>>>>> 6c1503c3
   * @param item the item to be repeated. NaNs are ignored.
   * @param weight the number of times the update of item is to be repeated. It must be &ge; one.
   */
  public void update(final double item, final int weight) {
    if (Double.isNaN(item)) { return; } //ignore
    if (readOnly) { throw new SketchesArgumentException(TGT_IS_READ_ONLY_MSG); }
    if (weight < 1) { throw new SketchesArgumentException("Weight is less than one."); }
    if (Double.isNaN(item)) { return; } //ignore
    updateMinMax(item);
    KllDoublesHelper.updateDouble(this, item, weight);
    kllDoublesSV = null;
  }

  //restricted

  /**
   * @return full size of internal items array including empty space at bottom.
   */
  abstract double[] getDoubleItemsArray();

  /**
   * @return items array of retained items.
   */
  abstract double[] getDoubleRetainedItemsArray();

  abstract double getDoubleSingleItem();

  @Override
  abstract byte[] getMinMaxByteArr();

  @Override
  int getMinMaxSizeBytes() {
    return Double.BYTES * 2;
  }

  @Override
  abstract byte[] getRetainedItemsByteArr();

  @Override
  int getRetainedItemsSizeBytes() {
    return getNumRetained() * Double.BYTES;
  }

  @Override
  ArrayOfItemsSerDe<?> getSerDe() { return null; }

  @Override
  final byte[] getSingleItemByteArr() {
    final byte[] bytes = new byte[ITEM_BYTES];
    putDoubleLE(bytes, 0, getDoubleSingleItem());
    return bytes;
  }

  @Override
  int getSingleItemSizeBytes() {
    return Double.BYTES;
  }

  @Override
  abstract byte[] getTotalItemsByteArr();

  @Override
  int getTotalItemsNumBytes() {
    return levelsArr[getNumLevels()] * Double.BYTES;
  }

  private final void refreshSortedView() {
    kllDoublesSV = (kllDoublesSV == null)
        ? new KllDoublesSketchSortedView(this) : kllDoublesSV;
  }

  abstract void setDoubleItemsArray(double[] doubleItems);

  abstract void setDoubleItemsArrayAt(int index, double item);

  abstract void setMaxItem(double item);

  abstract void setMinItem(double item);

  private void updateMinMax(final double item) {
    if (isEmpty()) {
      setMinItem(item);
      setMaxItem(item);
    } else {
      setMinItem(min(getMinItem(), item));
      setMaxItem(max(getMaxItem(), item));
    }
  }

}<|MERGE_RESOLUTION|>--- conflicted
+++ resolved
@@ -327,11 +327,7 @@
   }
 
   /**
-<<<<<<< HEAD
-   * Weighted update. Updates this sketch with the given item the number of times specified by the given weight.
-=======
    * Weighted update. Updates this sketch with the given item the number of times specified by the given integer weight.
->>>>>>> 6c1503c3
    * @param item the item to be repeated. NaNs are ignored.
    * @param weight the number of times the update of item is to be repeated. It must be &ge; one.
    */
