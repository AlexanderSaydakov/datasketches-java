/*
 * Licensed to the Apache Software Foundation (ASF) under one
 * or more contributor license agreements.  See the NOTICE file
 * distributed with this work for additional information
 * regarding copyright ownership.  The ASF licenses this file
 * to you under the Apache License, Version 2.0 (the
 * "License"); you may not use this file except in compliance
 * with the License.  You may obtain a copy of the License at
 *
 *   http://www.apache.org/licenses/LICENSE-2.0
 *
 * Unless required by applicable law or agreed to in writing,
 * software distributed under the License is distributed on an
 * "AS IS" BASIS, WITHOUT WARRANTIES OR CONDITIONS OF ANY
 * KIND, either express or implied.  See the License for the
 * specific language governing permissions and limitations
 * under the License.
 */

package org.apache.datasketches.hll;

import static org.apache.datasketches.common.Util.invPow2;
import static org.apache.datasketches.hll.HllUtil.AUX_TOKEN;
import static org.apache.datasketches.hll.HllUtil.EMPTY;
import static org.apache.datasketches.hll.HllUtil.loNibbleMask;
import static org.apache.datasketches.hll.PreambleUtil.HLL_BYTE_ARR_START;
import static org.apache.datasketches.hll.PreambleUtil.extractTgtHllType;
<<<<<<< HEAD
=======
import static org.apache.datasketches.hll.HllUtil.loNibbleMask;
>>>>>>> b2c62bf0
import static org.apache.datasketches.hll.TgtHllType.HLL_4;
import static org.apache.datasketches.hll.TgtHllType.HLL_8;

import org.apache.datasketches.common.SketchesArgumentException;
import org.apache.datasketches.memory.Memory;
import org.apache.datasketches.memory.WritableMemory;

/**
 * This performs union operations for all HllSketches. This union operator can be configured to be
 * on or off heap.  The source sketch given to this union using the {@link #update(HllSketch)} can
 * be configured with any precision value <i>lgConfigK</i> (from 4 to 21), any <i>TgtHllType</i>
 * (HLL_4, HLL_6, HLL_8), and either on or off-heap; and it can be in either of the sparse modes
 * (<i>LIST</i> or <i>SET</i>), or the dense mode (<i>HLL</i>).
 *
 * <p>Although the API for this union operator parallels many of the methods of the
 * <i>HllSketch</i>, the behavior of the union operator has some fundamental differences.</p>
 *
 * <p>First, this union operator is configured with a <i>lgMaxK</i> instead of the normal
 * <i>lgConfigK</i>.  Generally, this union operator will inherit the lowest <i>lgConfigK</i>
 * less than <i>lgMaxK</i> that it has seen. However, the <i>lgConfigK</i> of incoming sketches that
 * are still in sparse are ignored. The <i>lgMaxK</i> provides the user the ability to specify the
 * largest maximum size for the union operation.
 *
 * <p>Second, the user cannot specify the {@link TgtHllType} as an input parameter to the union.
 * Instead, it is specified for the sketch returned with {@link #getResult(TgtHllType)}.
 *
 * @author Lee Rhodes
 * @author Kevin Lang
 */
public class Union extends BaseHllSketch {
  final int lgMaxK;
  private final HllSketch gadget;

  /**
   * Construct this Union operator with the default maximum log-base-2 of <i>K</i>.
   */
  public Union() {
    lgMaxK = HllSketch.DEFAULT_LG_K;
    gadget = new HllSketch(lgMaxK, HLL_8);
  }

  /**
   * Construct this Union operator with a given maximum log-base-2 of <i>K</i>.
   * @param lgMaxK the desired maximum log-base-2 of <i>K</i>.  This value must be
   * between 4 and 21 inclusively.
   */
  public Union(final int lgMaxK) {
    this.lgMaxK = HllUtil.checkLgK(lgMaxK);
    gadget = new HllSketch(lgMaxK, HLL_8);
  }

  /**
   * Construct this Union operator with a given maximum log-base-2 of <i>K</i> and the given
   * WritableMemory as the destination for this Union. This WritableMemory is usually configured
   * for off-heap memory. What remains on the java heap is a thin wrapper object that reads and
   * writes to the given WritableMemory.
   *
   * <p>The given <i>dstMem</i> is checked for the required capacity as determined by
   * {@link HllSketch#getMaxUpdatableSerializationBytes(int, TgtHllType)}.
   * @param lgMaxK the desired maximum log-base-2 of <i>K</i>.  This value must be
   * between 4 and 21 inclusively.
   * @param dstWmem the destination writable memory for the sketch.
   */
  public Union(final int lgMaxK, final WritableMemory dstWmem) {
    this.lgMaxK = HllUtil.checkLgK(lgMaxK);
    gadget = new HllSketch(lgMaxK, HLL_8, dstWmem);
  }

  //used only by writableWrap
  private Union(final HllSketch sketch) {
    lgMaxK = sketch.getLgConfigK();
    gadget = sketch;
  }

  /**
   * Construct a union operator populated with the given byte array image of an HllSketch.
   * @param byteArray the given byte array
   * @return a union operator populated with the given byte array image of an HllSketch.
   */
  public static final Union heapify(final byte[] byteArray) {
    return heapify(Memory.wrap(byteArray));
  }

  /**
   * Construct a union operator populated with the given Memory image of an HllSketch.
   * @param mem the given Memory
   * @return a union operator populated with the given Memory image of an HllSketch.
   */
  public static final Union heapify(final Memory mem) {
    final int lgK = HllUtil.checkLgK(mem.getByte(PreambleUtil.LG_K_BYTE));
    final HllSketch sk = HllSketch.heapify(mem, false); //allows non-finalized image
    final Union union = new Union(lgK);
    union.update(sk);
    return union;
  }

  /**
   * Wraps the given WritableMemory, which must be a image of a valid updatable HLL_8 sketch,
   * and may have data. What remains on the java heap is a
   * thin wrapper object that reads and writes to the given WritableMemory, which, depending on
   * how the user configures the WritableMemory, may actually reside on the Java heap or off-heap.
   *
   * <p>The given <i>dstMem</i> is checked for the required capacity as determined by
   * {@link HllSketch#getMaxUpdatableSerializationBytes(int, TgtHllType)}, and for the correct type.
   * @param srcWmem an writable image of a valid sketch with data.
   * @return a Union operator where the sketch data is in the given dstMem.
   */
  public static final Union writableWrap(final WritableMemory srcWmem) {
    final TgtHllType tgtHllType = extractTgtHllType(srcWmem);
    if (tgtHllType != TgtHllType.HLL_8) {
      throw new SketchesArgumentException(
          "Union can only wrap writable HLL_8 sketches that were the Gadget of a Union.");
    }
    //allows writableWrap of non-finalized image
    return new Union(HllSketch.writableWrap(srcWmem, false));
  }

  @Override
  public double getCompositeEstimate() {
    checkRebuildCurMinNumKxQ(gadget);
    return gadget.hllSketchImpl.getCompositeEstimate();
  }

  @Override
  CurMode getCurMode() {
    return gadget.getCurMode();
  }

  @Override
  public int getCompactSerializationBytes() {
    return gadget.getCompactSerializationBytes();
  }

  @Override
  public double getEstimate() {
    checkRebuildCurMinNumKxQ(gadget);
    return gadget.getEstimate();
  }

  /**
   * Gets the effective <i>lgConfigK</i> for the union operator, which may be less than
   * <i>lgMaxK</i>.
   * @return the <i>lgConfigK</i>.
   */
  @Override
  public int getLgConfigK() {
    return gadget.getLgConfigK();
  }

  @Override
  public double getLowerBound(final int numStdDev) {
    checkRebuildCurMinNumKxQ(gadget);
    return gadget.getLowerBound(numStdDev);
  }

  /**
   * Returns the maximum size in bytes that this union operator can grow to given a lgK.
   *
   * @param lgK The maximum Log2 of K for this union operator. This value must be
   * between 4 and 21 inclusively.
   * @return the maximum size in bytes that this union operator can grow to.
   */
  public static int getMaxSerializationBytes(final int lgK) {
    return HllSketch.getMaxUpdatableSerializationBytes(lgK, TgtHllType.HLL_8);
  }

  /**
   * Return the result of this union operator as an HLL_4 sketch.
   * @return the result of this union operator as an HLL_4 sketch.
   */
  public HllSketch getResult() {
    return getResult(HllSketch.DEFAULT_HLL_TYPE);
  }

  /**
   * Return the result of this union operator with the specified {@link TgtHllType}
   * @param tgtHllType the TgtHllType enum
   * @return the result of this union operator with the specified TgtHllType
   */
  public HllSketch getResult(final TgtHllType tgtHllType) {
    checkRebuildCurMinNumKxQ(gadget);
    return gadget.copyAs(tgtHllType);
  }

  @Override
  public TgtHllType getTgtHllType() {
    return TgtHllType.HLL_8;
  }

  @Override
  public int getUpdatableSerializationBytes() {
    return gadget.getUpdatableSerializationBytes();
  }

  @Override
  public double getUpperBound(final int numStdDev) {
    checkRebuildCurMinNumKxQ(gadget);
    return gadget.getUpperBound(numStdDev);
  }

  @Override
  public boolean isCompact() {
    return gadget.isCompact();
  }

  @Override
  public boolean isEmpty() {
    return gadget.isEmpty();
  }

  @Override
  public boolean isMemory() {
    return gadget.isMemory();
  }

  @Override
  public boolean isOffHeap() {
    return gadget.isOffHeap();
  }

  @Override
  boolean isOutOfOrder() {
    return gadget.isOutOfOrder();
  }

  @Override
  public boolean isSameResource(final Memory mem) {
    return gadget.isSameResource(mem);
  }

  boolean isRebuildCurMinNumKxQFlag() {
    return gadget.hllSketchImpl.isRebuildCurMinNumKxQFlag();
  }

  void putRebuildCurMinNumKxQFlag(final boolean rebuild) {
    gadget.hllSketchImpl.putRebuildCurMinNumKxQFlag(rebuild);
  }

  /**
   * Resets to empty and retains the current lgK, but does not change the configured value of
   * lgMaxK.
   */
  @Override
  public void reset() {
    gadget.reset();
  }

  /**
   * Gets the serialization of this union operator as a byte array in compact form, which is
   * designed to be heapified only. It is not directly updatable.
   * For the Union operator, this is the serialization of the internal state of
   * the union operator as a sketch.
   * @return the serialization of this union operator as a byte array.
   */
  @Override
  public byte[] toCompactByteArray() {
    checkRebuildCurMinNumKxQ(gadget);
    return gadget.toCompactByteArray();
  }

  @Override
  public byte[] toUpdatableByteArray() {
    checkRebuildCurMinNumKxQ(gadget);
    return gadget.toUpdatableByteArray();
  }

  @Override
  public String toString(final boolean summary, final boolean hllDetail,
      final boolean auxDetail, final boolean all) {
    checkRebuildCurMinNumKxQ(gadget);
    return gadget.toString(summary, hllDetail, auxDetail, all);
  }

  /**
   * Update this union operator with the given sketch.
   * @param sketch the given sketch.
   */
  public void update(final HllSketch sketch) {
    gadget.hllSketchImpl = unionImpl(sketch, gadget, lgMaxK);
  }

  @Override
  void couponUpdate(final int coupon) {
    if (coupon == EMPTY) { return; }
    gadget.hllSketchImpl = gadget.hllSketchImpl.couponUpdate(coupon);
  }

  // Union operator logic

  /**
   * Union the given source and destination sketches. This static method examines the state of
   * the current internal gadget and the incoming sketch and determines the optimum way to
   * perform the union. This may involve swapping the merge order, downsampling, transforming,
   * and / or copying one of the arguments and may completely replace the internals of the union.
   *
   * <p>If the union gadget is empty, the source sketch is effectively copied to the union gadget
   * after any required transformations.
   *
   * <p>The direction of the merge is reversed if the union gadget is in LIST or SET mode, and the
   * source sketch is in HLL mode. This is done to maintain maximum accuracy of the union process.
   *
   * <p>The source sketch is downsampled if the source LgK is larger than maxLgK and in HLL mode.
   *
   * <p>The union gadget is downsampled if both source and union gadget are in HLL mode
   * and the source LgK <b>less than</b> the union gadget LgK.
   *
   * @param source the given incoming sketch, which cannot be modified.
   * @param gadget the given gadget sketch, which has a target of HLL_8 and holds the result.
   * @param lgMaxK the maximum value of log2 K for this union.
   * @return the union of the two sketches in the form of the internal HllSketchImpl, which is
   * always in HLL_8 form.
   */
  private static HllSketchImpl unionImpl(final HllSketch source, final HllSketch gadget,
      final int lgMaxK) {
    assert gadget.getTgtHllType() == HLL_8;
    if ((source == null) || source.isEmpty()) {
      return gadget.hllSketchImpl;
    }

    final CurMode srcMode = source.getCurMode();
    if (srcMode == CurMode.LIST ) {
      source.mergeTo(gadget);
      return gadget.hllSketchImpl;
    }

    final int srcLgK = source.getLgConfigK();
    final int gadgetLgK = gadget.getLgConfigK();
    final boolean srcIsMem = source.isMemory();
    final boolean gdtIsMem = gadget.isMemory();
    final boolean gdtEmpty = gadget.isEmpty();

    if (srcMode == CurMode.SET ) {
      if (gdtEmpty && (srcLgK == gadgetLgK) && (!srcIsMem) && (!gdtIsMem)) {
        gadget.hllSketchImpl = source.copyAs(HLL_8).hllSketchImpl;
        return gadget.hllSketchImpl;
      }
      source.mergeTo(gadget);
      return gadget.hllSketchImpl;
    }

    //Hereafter, the source is in HLL mode.
    final int bit0 = gdtIsMem ? 1 : 0;
    final int bits1_2 = (gdtEmpty ? 3 : gadget.getCurMode().ordinal()) << 1;
    final int bit3 = (srcLgK < gadgetLgK) ? 8 : 0;
    final int bit4 = (srcLgK > lgMaxK) ? 16 : 0;
    final int sw = bit4 | bit3 | bits1_2 | bit0;
    HllSketchImpl hllSketchImpl = null; //never returned as null
    switch (sw) {
      case 0: //src <= max, src >= gdt, gdtLIST, gdtHeap
      case 8: //src <= max, src <  gdt, gdtLIST, gdtHeap
      case 2: //src <= max, src >= gdt, gdtSET,  gdtHeap
      case 10://src <= max, src <  gdt, gdtSET,  gdtHeap
      { //Action: copy src, reverse merge w/autofold, ooof=src
        final HllSketch srcHll8Heap = source.copyAs(HLL_8);
        gadget.mergeTo(srcHll8Heap); //merge gdt(Hll8,heap,list/set) -> src(Hll8,heap,hll)
        hllSketchImpl = srcHll8Heap.hllSketchImpl;
        break;
      }
      case 16://src >  max, src >= gdt, gdtList, gdtHeap
      case 18://src >  max, src >= gdt, gdtSet,  gdtHeap
      { //Action: downsample src to MaxLgK, reverse merge w/autofold, ooof=src
        final HllSketch srcHll8Heap = downsample(source, lgMaxK);
        gadget.mergeTo(srcHll8Heap); //merge gdt(Hll8,heap,list/set) -> src(Hll8,heap,hll)
        hllSketchImpl = srcHll8Heap.hllSketchImpl;
        break;
      }

      case 1: //src <= max, src >= gdt, gdtLIST, gdtMemory
      case 9: //src <= max, src <  gdt, gdtLIST, gdtMemory
      case 3: //src <= max, src >= gdt, gdtSET,  gdtMemory
      case 11://src <= max, src <  gdt, gdtSET,  gdtMemory
      { //Action: copy src, reverse merge w/autofold, use gdt memory, ooof=src
        final HllSketch srcHll8Heap = source.copyAs(HLL_8);
        gadget.mergeTo(srcHll8Heap);  //merge gdt(Hll8,mem,list/set) -> src(Hll8,heap,hll)
        hllSketchImpl = useGadgetMemory(gadget, srcHll8Heap, false).hllSketchImpl;
        break;
      }
      case 17://src >  max, src >= gdt, gdtList, gdtMemory
      case 19://src >  max, src >= gdt, gdtSet,  gdtMemory
      { //Action: downsample src to MaxLgK, reverse merge w/autofold, use gdt memory, ooof=src
        final HllSketch srcHll8Heap = downsample(source, lgMaxK);
        gadget.mergeTo(srcHll8Heap); //merge gdt(Hll8,mem,list/set) -> src(Hll8,heap,hll), autofold
        hllSketchImpl = useGadgetMemory(gadget, srcHll8Heap, false).hllSketchImpl;
        break;
      }

      case 4: //src <= max, src >= gdt, gdtHLL, gdtHeap
      case 20://src >  max, src >= gdt, gdtHLL, gdtHeap
      case 5: //src <= max, src >= gdt, gdtHLL, gdtMemory
      case 21://src >  max, src >= gdt, gdtHLL, gdtMemory
      { //Action: forward HLL merge w/autofold, ooof=True
        //merge src(Hll4,6,8,heap/mem,Mode=HLL) -> gdt(Hll8,heap,Mode=HLL)
        mergeHlltoHLLmode(source, gadget, srcLgK, gadgetLgK, srcIsMem, gdtIsMem);
        hllSketchImpl = gadget.putOutOfOrderFlag(true).hllSketchImpl;
        break;
      }
      case 12://src <= max, src <  gdt, gdtHLL, gdtHeap
      { //Action: downsample gdt to srcLgK, forward HLL merge w/autofold, ooof=True
        final HllSketch gdtHll8Heap = downsample(gadget, srcLgK);
        //merge src(Hll4,6,8;heap/mem,Mode=HLL) -> gdt(Hll8,heap,hll)
        mergeHlltoHLLmode(source, gdtHll8Heap, srcLgK, gadgetLgK, srcIsMem, false);
        hllSketchImpl = gdtHll8Heap.putOutOfOrderFlag(true).hllSketchImpl;
        break;
      }
      case 13://src <= max, src < gdt, gdtHLL, gdtMemory
      { //Action: downsample gdt to srcLgK, forward HLL merge w/autofold, use gdt memory, ooof=True
        final HllSketch gdtHll8Heap = downsample(gadget, srcLgK);
        //merge src(Hll4,6,8;heap/mem;Mode=HLL) -> gdt(Hll8,heap,Mode=HLL)
        mergeHlltoHLLmode(source, gdtHll8Heap, srcLgK, gadgetLgK, srcIsMem, false);
        hllSketchImpl = useGadgetMemory(gadget, gdtHll8Heap, true).hllSketchImpl;
        break;
      }

      case 6: //src <= max, src >= gdt, gdtEmpty, gdtHeap
      case 14://src <= max, src <  gdt, gdtEmpty, gdtHeap
      { //Action: copy src, replace gdt, ooof=src
        final HllSketch srcHll8Heap = source.copyAs(HLL_8);
        hllSketchImpl = srcHll8Heap.hllSketchImpl;
        break;
      }
      case 22://src >  max, src >= gdt, gdtEmpty, gdtHeap
      { //Action: downsample src to lgMaxK, replace gdt, ooof=src
        final HllSketch srcHll8Heap = downsample(source, lgMaxK);
        hllSketchImpl = srcHll8Heap.hllSketchImpl;
        break;
      }

      case 7: //src <= max, src >= gdt, gdtEmpty, gdtMemory
      case 15://src <= max, src <  gdt, gdtEmpty, gdtMemory
      { //Action: copy src, use gdt memory, ooof=src
        final HllSketch srcHll8Heap = source.copyAs(HLL_8);
        hllSketchImpl = useGadgetMemory(gadget, srcHll8Heap, false).hllSketchImpl;
        break;
      }
      case 23://src >  max, src >= gdt, gdtEmpty, gdtMemory, replace mem, downsample src, ooof=src
      { //Action: downsample src to lgMaxK, use gdt memory, ooof=src
        final HllSketch srcHll8Heap = downsample(source, lgMaxK);
        hllSketchImpl = useGadgetMemory(gadget, srcHll8Heap, false).hllSketchImpl;
        break;
      }
      //default: return gadget.hllSketchImpl; //not possible
    }
    return hllSketchImpl;
  }

  private static final HllSketch useGadgetMemory(
      final HllSketch gadget, final HllSketch hll8Heap, final boolean setOooFlag) {
    final WritableMemory wmem = gadget.getWritableMemory();    //use the gdt wmem
    final byte[] byteArr = hll8Heap.toUpdatableByteArray();    //serialize srcCopy
    wmem.putByteArray(0, byteArr, 0, byteArr.length);          //replace old data with new
    return (setOooFlag)
        ? HllSketch.writableWrap(wmem, false).putOutOfOrderFlag(true) //wrap, set oooflag, return
        : HllSketch.writableWrap(wmem, false);                        //wrap & return
  }

  private static final void mergeHlltoHLLmode(final HllSketch src, final HllSketch tgt,
      final int srcLgK, final int tgtLgK, final boolean srcIsMem, final boolean tgtIsMem) {
      final int sw = (tgtIsMem ? 1 : 0) | (srcIsMem ? 2 : 0)
          | ((srcLgK > tgtLgK) ? 4 : 0) | ((src.getTgtHllType() != HLL_8) ? 8 : 0);
      final int srcK = 1 << srcLgK;
      switch (sw) {
        case 0: { //HLL_8, srcLgK=tgtLgK, src=heap, tgt=heap
          final byte[] srcArr = ((Hll8Array) src.hllSketchImpl).hllByteArr;
          final byte[] tgtArr = ((Hll8Array) tgt.hllSketchImpl).hllByteArr;
          for (int i = 0; i < srcK; i++) {
            final byte srcV = srcArr[i];
            final byte tgtV = tgtArr[i];
            tgtArr[i] = (byte) Math.max(srcV, tgtV);
          }
          break;
        }
        case 1: { //HLL_8, srcLgK=tgtLgK, src=heap, tgt=mem
          final byte[] srcArr = ((Hll8Array) src.hllSketchImpl).hllByteArr;
          final WritableMemory tgtMem = tgt.getWritableMemory();
          for (int i = 0; i < srcK; i++) {
            final byte srcV = srcArr[i];
            final byte tgtV = tgtMem.getByte(HLL_BYTE_ARR_START + i);
            tgtMem.putByte(HLL_BYTE_ARR_START + i, (byte) Math.max(srcV, tgtV));
          }
          break;
        }
        case 2: { //HLL_8, srcLgK=tgtLgK, src=mem,  tgt=heap
          final Memory srcMem = src.getMemory();
          final byte[] tgtArr = ((Hll8Array) tgt.hllSketchImpl).hllByteArr;
          for (int i = 0; i < srcK; i++) {
            final byte srcV = srcMem.getByte(HLL_BYTE_ARR_START + i);
            final byte tgtV = tgtArr[i];
            tgtArr[i] = (byte) Math.max(srcV, tgtV);
          }
          break;
        }
        case 3: { //HLL_8, srcLgK=tgtLgK, src=mem,  tgt=mem
          final Memory srcMem = src.getMemory();
          final WritableMemory tgtMem = tgt.getWritableMemory();
          for (int i = 0; i < srcK; i++) {
            final byte srcV = srcMem.getByte(HLL_BYTE_ARR_START + i);
            final byte tgtV = tgtMem.getByte(HLL_BYTE_ARR_START + i);
            tgtMem.putByte(HLL_BYTE_ARR_START + i, (byte) Math.max(srcV, tgtV));
          }
          break;
        }
        case 4: { //HLL_8, srcLgK>tgtLgK, src=heap, tgt=heap
          final int tgtKmask = (1 << tgtLgK) - 1;
          final byte[] srcArr = ((Hll8Array) src.hllSketchImpl).hllByteArr;
          final byte[] tgtArr = ((Hll8Array) tgt.hllSketchImpl).hllByteArr;
          for (int i = 0; i < srcK; i++) {
            final byte srcV = srcArr[i];
            final int j = i & tgtKmask;
            final byte tgtV = tgtArr[j];
            tgtArr[j] = (byte) Math.max(srcV, tgtV);
          }
          break;
        }
        case 5: { //HLL_8, srcLgK>tgtLgK, src=heap, tgt=mem
          final int tgtKmask = (1 << tgtLgK) - 1;
          final byte[] srcArr = ((Hll8Array) src.hllSketchImpl).hllByteArr;
          final WritableMemory tgtMem = tgt.getWritableMemory();
          for (int i = 0; i < srcK; i++) {
            final byte srcV = srcArr[i];
            final int j = i & tgtKmask;
            final byte tgtV = tgtMem.getByte(HLL_BYTE_ARR_START + j);
            tgtMem.putByte(HLL_BYTE_ARR_START + j, (byte) Math.max(srcV, tgtV));
          }
          break;
        }
        case 6: { //HLL_8, srcLgK>tgtLgK, src=mem,  tgt=heap
          final int tgtKmask = (1 << tgtLgK) - 1;
          final Memory srcMem = src.getMemory();
          final byte[] tgtArr = ((Hll8Array) tgt.hllSketchImpl).hllByteArr;
          for (int i = 0; i < srcK; i++) {
            final byte srcV = srcMem.getByte(HLL_BYTE_ARR_START + i);
            final int j = i & tgtKmask;
            final byte tgtV = tgtArr[j];
            tgtArr[j] = (byte) Math.max(srcV, tgtV);
          }
          break;
        }
        case 7: { //HLL_8, srcLgK>tgtLgK, src=mem,  tgt=mem
          final int tgtKmask = (1 << tgtLgK) - 1;
          final Memory srcMem = src.getMemory();
          final WritableMemory tgtMem = tgt.getWritableMemory();
          for (int i = 0; i < srcK; i++) {
            final byte srcV = srcMem.getByte(HLL_BYTE_ARR_START + i);
            final int j = i & tgtKmask;
            final byte tgtV = tgtMem.getByte(HLL_BYTE_ARR_START + j);
            tgtMem.putByte(HLL_BYTE_ARR_START + j, (byte) Math.max(srcV, tgtV));
          }
          break;
        }
        case 8: case 9:
        {
          //!HLL_8, srcLgK=tgtLgK, src=heap, tgt=heap/mem
          final AbstractHllArray tgtAbsHllArr = (AbstractHllArray)(tgt.hllSketchImpl);
          if (src.getTgtHllType() == HLL_4) {
            final Hll4Array src4 = (Hll4Array) src.hllSketchImpl;
            final AuxHashMap auxHashMap = src4.getAuxHashMap();
            final int curMin = src4.getCurMin();
            int i = 0;
            int j = 0;
            while (j < srcK) {
              final byte b = src4.hllByteArr[i++];
              int value = Byte.toUnsignedInt(b) & loNibbleMask;
              tgtAbsHllArr.updateSlotNoKxQ(j, value == AUX_TOKEN ? auxHashMap.mustFindValueFor(j) : value + curMin);
              j++;
              value = Byte.toUnsignedInt(b) >>> 4;
              tgtAbsHllArr.updateSlotNoKxQ(j, value == AUX_TOKEN ? auxHashMap.mustFindValueFor(j) : value + curMin);
              j++;
            }
          } else {
            final Hll6Array src6 = (Hll6Array) src.hllSketchImpl;
            int i = 0;
            int j = 0;
            while (j < srcK) {
              final byte b1 = src6.hllByteArr[i++];
              final byte b2 = src6.hllByteArr[i++];
              final byte b3 = src6.hllByteArr[i++];
              int value = Byte.toUnsignedInt(b1) & 0x3f;
              tgtAbsHllArr.updateSlotNoKxQ(j++, value);
              value = Byte.toUnsignedInt(b1) >>> 6;
              value |= (Byte.toUnsignedInt(b2) & 0x0f) << 2;
              tgtAbsHllArr.updateSlotNoKxQ(j++, value);
              value = Byte.toUnsignedInt(b2) >>> 4;
              value |= (Byte.toUnsignedInt(b3) & 3) << 4;
              tgtAbsHllArr.updateSlotNoKxQ(j++, value);
              value = Byte.toUnsignedInt(b3) >>> 2;
              tgtAbsHllArr.updateSlotNoKxQ(j++, value);
            }
          }
          break;
        }
        case 10: case 11:
        {
          //!HLL_8, srcLgK=tgtLgK, src=mem, tgt=heap/mem
          final AbstractHllArray tgtAbsHllArr = (AbstractHllArray)(tgt.hllSketchImpl);
          if (src.getTgtHllType() == HLL_4) {
            final DirectHll4Array src4 = (DirectHll4Array) src.hllSketchImpl;
            final AuxHashMap auxHashMap = src4.getAuxHashMap();
            final int curMin = src4.getCurMin();
            int i = 0;
            int j = 0;
            while (j < srcK) {
              final byte b = src4.mem.getByte(HLL_BYTE_ARR_START + i++);
              int value = Byte.toUnsignedInt(b) & loNibbleMask;
              tgtAbsHllArr.updateSlotNoKxQ(j, value == AUX_TOKEN ? auxHashMap.mustFindValueFor(j) : value + curMin);
              j++;
              value = Byte.toUnsignedInt(b) >>> 4;
              tgtAbsHllArr.updateSlotNoKxQ(j, value == AUX_TOKEN ? auxHashMap.mustFindValueFor(j) : value + curMin);
              j++;
            }
          } else {
            final DirectHll6Array src6 = (DirectHll6Array) src.hllSketchImpl;
            int i = 0;
            int offset = HLL_BYTE_ARR_START;
            while (i < srcK) {
              final byte b1 = src6.mem.getByte(offset++);
              final byte b2 = src6.mem.getByte(offset++);
              final byte b3 = src6.mem.getByte(offset++);
              int value = Byte.toUnsignedInt(b1) & 0x3f;
              tgtAbsHllArr.updateSlotNoKxQ(i++, value);
              value = Byte.toUnsignedInt(b1) >>> 6;
              value |= (Byte.toUnsignedInt(b2) & 0x0f) << 2;
              tgtAbsHllArr.updateSlotNoKxQ(i++, value);
              value = Byte.toUnsignedInt(b2) >>> 4;
              value |= (Byte.toUnsignedInt(b3) & 3) << 4;
              tgtAbsHllArr.updateSlotNoKxQ(i++, value);
              value = Byte.toUnsignedInt(b3) >>> 2;
              tgtAbsHllArr.updateSlotNoKxQ(i++, value);
            }
          }
          break;
        }
        case 12: case 13:
        {
          //!HLL_8, srcLgK>tgtLgK, src=heap, tgt=heap/mem
          final int tgtKmask = (1 << tgtLgK) - 1;
          final AbstractHllArray tgtAbsHllArr = (AbstractHllArray)(tgt.hllSketchImpl);
          if (src.getTgtHllType() == HLL_4) {
            final Hll4Array src4 = (Hll4Array) src.hllSketchImpl;
            final AuxHashMap auxHashMap = src4.getAuxHashMap();
            final int curMin = src4.getCurMin();
            int i = 0;
            int j = 0;
            while (j < srcK) {
              final byte b = src4.hllByteArr[i++];
              int value = Byte.toUnsignedInt(b) & loNibbleMask;
<<<<<<< HEAD
              tgtAbsHllArr.updateSlotNoKxQ(j & tgtKmask, value == AUX_TOKEN
                  ? auxHashMap.mustFindValueFor(j) : value + curMin);
              j++;
              value = Byte.toUnsignedInt(b) >>> 4;
              tgtAbsHllArr.updateSlotNoKxQ(j & tgtKmask, value == AUX_TOKEN
                  ? auxHashMap.mustFindValueFor(j) : value + curMin);
=======
              tgtAbsHllArr.updateSlotNoKxQ(j & tgtKmask, value == AUX_TOKEN ? auxHashMap.mustFindValueFor(j) : value + curMin);
              j++;
              value = Byte.toUnsignedInt(b) >>> 4;
              tgtAbsHllArr.updateSlotNoKxQ(j & tgtKmask, value == AUX_TOKEN ? auxHashMap.mustFindValueFor(j) : value + curMin);
>>>>>>> b2c62bf0
              j++;
            }
          } else {
            final Hll6Array src6 = (Hll6Array) src.hllSketchImpl;
            int i = 0;
            int j = 0;
            while (j < srcK) {
              final byte b1 = src6.hllByteArr[i++];
              final byte b2 = src6.hllByteArr[i++];
              final byte b3 = src6.hllByteArr[i++];
              int value = Byte.toUnsignedInt(b1) & 0x3f;
              tgtAbsHllArr.updateSlotNoKxQ(j++ & tgtKmask, value);
              value = Byte.toUnsignedInt(b1) >>> 6;
              value |= (Byte.toUnsignedInt(b2) & 0x0f) << 2;
              tgtAbsHllArr.updateSlotNoKxQ(j++ & tgtKmask, value);
              value = Byte.toUnsignedInt(b2) >>> 4;
              value |= (Byte.toUnsignedInt(b3) & 3) << 4;
              tgtAbsHllArr.updateSlotNoKxQ(j++ & tgtKmask, value);
              value = Byte.toUnsignedInt(b3) >>> 2;
              tgtAbsHllArr.updateSlotNoKxQ(j++ & tgtKmask, value);
            }
          }
          break;
        }
        case 14: case 15:
        {
          //!HLL_8, srcLgK>tgtLgK, src=mem, tgt=heap/mem
          final int tgtKmask = (1 << tgtLgK) - 1;
          final AbstractHllArray tgtAbsHllArr = (AbstractHllArray)(tgt.hllSketchImpl);
          if (src.getTgtHllType() == HLL_4) {
            final DirectHll4Array src4 = (DirectHll4Array) src.hllSketchImpl;
            final AuxHashMap auxHashMap = src4.getAuxHashMap();
            final int curMin = src4.getCurMin();
            int i = 0;
            int j = 0;
            while (j < srcK) {
              final byte b = src4.mem.getByte(HLL_BYTE_ARR_START + i++);
              int value = Byte.toUnsignedInt(b) & loNibbleMask;
<<<<<<< HEAD
              tgtAbsHllArr.updateSlotNoKxQ(j & tgtKmask, value == AUX_TOKEN
                  ? auxHashMap.mustFindValueFor(j) : value + curMin);
              j++;
              value = Byte.toUnsignedInt(b) >>> 4;
              tgtAbsHllArr.updateSlotNoKxQ(j & tgtKmask, value == AUX_TOKEN
                  ? auxHashMap.mustFindValueFor(j) : value + curMin);
=======
              tgtAbsHllArr.updateSlotNoKxQ(j & tgtKmask, value == AUX_TOKEN ? auxHashMap.mustFindValueFor(j) : value + curMin);
              j++;
              value = Byte.toUnsignedInt(b) >>> 4;
              tgtAbsHllArr.updateSlotNoKxQ(j & tgtKmask, value == AUX_TOKEN ? auxHashMap.mustFindValueFor(j) : value + curMin);
>>>>>>> b2c62bf0
              j++;
            }
          } else {
            final DirectHll6Array src6 = (DirectHll6Array) src.hllSketchImpl;
            int i = 0;
            int offset = HLL_BYTE_ARR_START;
            while (i < srcK) {
              final byte b1 = src6.mem.getByte(offset++);
              final byte b2 = src6.mem.getByte(offset++);
              final byte b3 = src6.mem.getByte(offset++);
              int value = Byte.toUnsignedInt(b1) & 0x3f;
              tgtAbsHllArr.updateSlotNoKxQ(i++ & tgtKmask, value);
              value = Byte.toUnsignedInt(b1) >>> 6;
              value |= (Byte.toUnsignedInt(b2) & 0x0f) << 2;
              tgtAbsHllArr.updateSlotNoKxQ(i++ & tgtKmask, value);
              value = Byte.toUnsignedInt(b2) >>> 4;
              value |= (Byte.toUnsignedInt(b3) & 3) << 4;
              tgtAbsHllArr.updateSlotNoKxQ(i++ & tgtKmask, value);
              value = Byte.toUnsignedInt(b3) >>> 2;
              tgtAbsHllArr.updateSlotNoKxQ(i++ & tgtKmask, value);
            }
          }
          break;
        }
      }
      tgt.hllSketchImpl.putRebuildCurMinNumKxQFlag(true);
  }

  //Used by union operator. Always copies or downsamples to Heap HLL_8.
  //Caller must ultimately manage oooFlag, as caller has more context.
  /**
   * Copies or downsamples the given candidate HLLmode sketch to tgtLgK, HLL_8, on the heap.
   *
   * @param candidate the HllSketch to downsample, must be in HLL mode.
   * @param tgtLgK the LgK to downsample to.
   * @return the downsampled HllSketch.
   */
  private static final HllSketch downsample(final HllSketch candidate, final int tgtLgK) {
    final AbstractHllArray candArr = (AbstractHllArray) candidate.hllSketchImpl;
    final HllArray tgtHllArr = HllArray.newHeapHll(tgtLgK, TgtHllType.HLL_8);
    final PairIterator candItr = candArr.iterator();
    while (candItr.nextValid()) {
      tgtHllArr.couponUpdate(candItr.getPair()); //rebuilds KxQ, etc.
    }
    //both of these are required for isomorphism
    tgtHllArr.putHipAccum(candArr.getHipAccum());
    tgtHllArr.putOutOfOrder(candidate.isOutOfOrder());
    tgtHllArr.putRebuildCurMinNumKxQFlag(false);
    return new HllSketch(tgtHllArr);
  }

  //Used to rebuild curMin, numAtCurMin and KxQ registers, due to high performance merge operation
  static final void checkRebuildCurMinNumKxQ(final HllSketch sketch) {
    final HllSketchImpl hllSketchImpl = sketch.hllSketchImpl;
    final CurMode curMode = sketch.getCurMode();
    final TgtHllType tgtHllType = sketch.getTgtHllType();
    final boolean rebuild = hllSketchImpl.isRebuildCurMinNumKxQFlag();
    if ( !rebuild || (curMode != CurMode.HLL) || (tgtHllType != HLL_8) ) { return; }
    final AbstractHllArray absHllArr = (AbstractHllArray)(hllSketchImpl);
    int curMin = 64;
    int numAtCurMin = 0;
    double kxq0 = 1 << absHllArr.getLgConfigK();
    double kxq1 = 0;
    final PairIterator itr = absHllArr.iterator();
    while (itr.nextAll()) {
      final int v = itr.getValue();
      if (v > 0) {
        if (v < 32) { kxq0 += invPow2(v) - 1.0; }
        else        { kxq1 += invPow2(v) - 1.0; }
      }
      if (v > curMin) { continue; }
      if (v < curMin) {
        curMin = v;
        numAtCurMin = 1;
      } else {
        numAtCurMin++;
      }
    }
    absHllArr.putKxQ0(kxq0);
    absHllArr.putKxQ1(kxq1);
    absHllArr.putCurMin(curMin);
    absHllArr.putNumAtCurMin(numAtCurMin);
    absHllArr.putRebuildCurMinNumKxQFlag(false);
    //HipAccum is not affected
  }

}<|MERGE_RESOLUTION|>--- conflicted
+++ resolved
@@ -25,10 +25,7 @@
 import static org.apache.datasketches.hll.HllUtil.loNibbleMask;
 import static org.apache.datasketches.hll.PreambleUtil.HLL_BYTE_ARR_START;
 import static org.apache.datasketches.hll.PreambleUtil.extractTgtHllType;
-<<<<<<< HEAD
-=======
 import static org.apache.datasketches.hll.HllUtil.loNibbleMask;
->>>>>>> b2c62bf0
 import static org.apache.datasketches.hll.TgtHllType.HLL_4;
 import static org.apache.datasketches.hll.TgtHllType.HLL_8;
 
@@ -674,19 +671,12 @@
             while (j < srcK) {
               final byte b = src4.hllByteArr[i++];
               int value = Byte.toUnsignedInt(b) & loNibbleMask;
-<<<<<<< HEAD
               tgtAbsHllArr.updateSlotNoKxQ(j & tgtKmask, value == AUX_TOKEN
                   ? auxHashMap.mustFindValueFor(j) : value + curMin);
               j++;
               value = Byte.toUnsignedInt(b) >>> 4;
               tgtAbsHllArr.updateSlotNoKxQ(j & tgtKmask, value == AUX_TOKEN
                   ? auxHashMap.mustFindValueFor(j) : value + curMin);
-=======
-              tgtAbsHllArr.updateSlotNoKxQ(j & tgtKmask, value == AUX_TOKEN ? auxHashMap.mustFindValueFor(j) : value + curMin);
-              j++;
-              value = Byte.toUnsignedInt(b) >>> 4;
-              tgtAbsHllArr.updateSlotNoKxQ(j & tgtKmask, value == AUX_TOKEN ? auxHashMap.mustFindValueFor(j) : value + curMin);
->>>>>>> b2c62bf0
               j++;
             }
           } else {
@@ -725,19 +715,12 @@
             while (j < srcK) {
               final byte b = src4.mem.getByte(HLL_BYTE_ARR_START + i++);
               int value = Byte.toUnsignedInt(b) & loNibbleMask;
-<<<<<<< HEAD
               tgtAbsHllArr.updateSlotNoKxQ(j & tgtKmask, value == AUX_TOKEN
                   ? auxHashMap.mustFindValueFor(j) : value + curMin);
               j++;
               value = Byte.toUnsignedInt(b) >>> 4;
               tgtAbsHllArr.updateSlotNoKxQ(j & tgtKmask, value == AUX_TOKEN
                   ? auxHashMap.mustFindValueFor(j) : value + curMin);
-=======
-              tgtAbsHllArr.updateSlotNoKxQ(j & tgtKmask, value == AUX_TOKEN ? auxHashMap.mustFindValueFor(j) : value + curMin);
-              j++;
-              value = Byte.toUnsignedInt(b) >>> 4;
-              tgtAbsHllArr.updateSlotNoKxQ(j & tgtKmask, value == AUX_TOKEN ? auxHashMap.mustFindValueFor(j) : value + curMin);
->>>>>>> b2c62bf0
               j++;
             }
           } else {
